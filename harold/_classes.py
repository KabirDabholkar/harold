--- conflicted
+++ resolved
@@ -1592,7 +1592,7 @@
 
         .. note:: SciPy actually uses a variant of this LFT
             representation as given in the paper of `Zhang et al.
-            <http://dx.doi.org/10.1080/00207170802247728>`_
+            :doi:`10.1080/00207170802247728>`
 
         """
         return self._DiscretizationMatrix
@@ -2561,7 +2561,6 @@
 
     References
     ----------
-
     .. [1] Varga, Sima, 1981, :doi:`10.1080/00207178108922980`.
 
     """
@@ -2574,11 +2573,7 @@
 
     # If a discrete time system is given this will be modified to the
     # SamplingPeriod later.
-<<<<<<< HEAD
     dt = None
-=======
->>>>>>> f4558072
-
     system_given, validated_matrices = _state_or_abcd(state_or_abcd[0], 4)
 
     if system_given:
@@ -2589,10 +2584,6 @@
     else:
         A, B, C, D, (p, m), it_is_gain = State.validate_arguments(
                                                     *validated_matrices)
-<<<<<<< HEAD
-=======
-        dt = None
->>>>>>> f4558072
 
     if it_is_gain:
         if output.lower() is 'polynomials':
@@ -2662,12 +2653,8 @@
 
     if output.lower() is 'polynomials':
         return (num_list, den_list)
-<<<<<<< HEAD
-    return Transfer(num_list, den_list, dt)
-=======
 
     return Transfer(num_list, den_list, dt=dt)
->>>>>>> f4558072
 
 
 def transfer_to_state(G, output='system'):
